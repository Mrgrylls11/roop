--- conflicted
+++ resolved
@@ -36,11 +36,5 @@
     face = get_face(frame)
     source_face = get_face(cv2.imread(source_img))
     result = face_swapper.get(frame, face, source_face, paste_back=True)
-<<<<<<< HEAD
-    target_path = rreplace(target_path, "/", "/swapped-", 1) if "/" in target_path else "swapped-" + target_path
-    print(target_path)
-    cv2.imwrite(target_path, result)
-=======
     cv2.imwrite(output_file, result)
-    print("\n\nImage saved as:", output_file, "\n\n")
->>>>>>> f0aad74e
+    print("\n\nImage saved as:", output_file, "\n\n")