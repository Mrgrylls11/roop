import sys
import shutil
import core.globals

if not shutil.which('ffmpeg'):
    print('ffmpeg is not installed. Read the docs: https://github.com/s0md3v/roop#installation.\n' * 10)
    quit()
if '--gpu' not in sys.argv:
    core.globals.providers = ['CPUExecutionProvider']

import glob
import argparse
import multiprocessing as mp
import os
from pathlib import Path
import tkinter as tk
from tkinter import filedialog
from tkinter.filedialog import asksaveasfilename
from core.processor import process_video, process_img
from core.utils import is_img, detect_fps, set_fps, create_video, add_audio, extract_frames
from core.config import get_face
import webbrowser
import psutil
import cv2
import threading
from PIL import Image, ImageTk

pool = None
args = {}

parser = argparse.ArgumentParser()
parser.add_argument('-f', '--face', help='use this face', dest='source_img')
parser.add_argument('-t', '--target', help='replace this face', dest='target_path')
parser.add_argument('-o', '--output', help='save output to this file', dest='output_file')
parser.add_argument('--keep-fps', help='maintain original fps', dest='keep_fps', action='store_true', default=False)
parser.add_argument('--gpu', help='use gpu', dest='gpu', action='store_true', default=False)
parser.add_argument('--keep-frames', help='keep frames directory', dest='keep_frames', action='store_true', default=False)

for name, value in vars(parser.parse_args()).items():
    args[name] = value


sep = "/"
if os.name == "nt":
    sep = "\\"


def start_processing():
    if args['gpu']:
        process_video(args['source_img'], args["frame_paths"])
        return
    frame_paths = args["frame_paths"]
    n = len(frame_paths)//(psutil.cpu_count()-1)
    processes = []
    for i in range(0, len(frame_paths), n):
        p = pool.apply_async(process_video, args=(args['source_img'], frame_paths[i:i+n],))
        processes.append(p)
    for p in processes:
        p.get()
    pool.close()
    pool.join()


def preview_image(image_path):
    img = Image.open(image_path)
    img = img.resize((150, 150), Image.ANTIALIAS)
    photo_img = ImageTk.PhotoImage(img)
    left_frame = tk.Frame(window)
    left_frame.pack(side=tk.LEFT, padx=10, pady=10)
    img_label = tk.Label(left_frame, image=photo_img)
    img_label.image = photo_img
    img_label.pack()


def preview_video(video_path):
    cap = cv2.VideoCapture(video_path)
    if not cap.isOpened():
        print("Error opening video file")
        return
    ret, frame = cap.read()
    if ret:
        frame = cv2.cvtColor(frame, cv2.COLOR_BGR2RGB)
        img = Image.fromarray(frame)
        img = img.resize((150, 150), Image.ANTIALIAS)
        photo_img = ImageTk.PhotoImage(img)
        right_frame = tk.Frame(window)
        right_frame.pack(side=tk.RIGHT, padx=10, pady=10)
        img_label = tk.Label(right_frame, image=photo_img)
        img_label.image = photo_img
        img_label.pack()

    cap.release()


def select_face():
    args['source_img'] = filedialog.askopenfilename(title="Select a face")
    preview_image(args['source_img'])


def select_target():
    args['target_path'] = filedialog.askopenfilename(title="Select a target")
    threading.Thread(target=preview_video, args=(args['target_path'],)).start()

def toggle_fps_limit():
    args['keep_fps'] = limit_fps.get() != True


def save_file():
   args['output_file'] = asksaveasfilename(initialfile='output.mp4', defaultextension=".mp4", filetypes=[("All Files","*.*"),("Videos","*.mp4")])


def status(string):
    status_label["text"] = string
    window.update()


def start():
    print("DON'T WORRY. IT'S NOT STUCK/CRASHED.\n" * 5)
    if not args['source_img'] or not os.path.isfile(args['source_img']):
        print("\n[WARNING] Please select an image containing a face.")
        return
    elif not args['target_path'] or not os.path.isfile(args['target_path']):
        print("\n[WARNING] Please select a video/image to swap face in.")
        return
    global pool
    pool = mp.Pool(psutil.cpu_count()-1)
    target_path = args['target_path']
    test_face = get_face(cv2.imread(args['source_img']))
    if not test_face:
        print("\n[WARNING] No face detected in source image. Please try with another one.\n")
        return
    if is_img(target_path):
        process_img(args['source_img'], target_path)
        status("Swap successful!")
        return
    video_name = target_path.split("/")[-1].split(".")[0]
    output_dir = target_path.replace(target_path.split("/")[-1], "").rstrip("/") + "/" + video_name
    Path(output_dir).mkdir(exist_ok=True)
    status("Detecting video's FPS...")
    fps = detect_fps(target_path)
    if not args['keep_fps'] and fps > 30:
        this_path = output_dir + "/" + video_name + ".mp4"
        set_fps(target_path, this_path, 30)
        target_path, fps = this_path, 30
    else:
        shutil.copy(target_path, output_dir)
    status("Extracting frames...")
    extract_frames(target_path, output_dir)
    args['frame_paths'] = tuple(sorted(
        glob.glob(output_dir + f"/*.png"),
        key=lambda x: int(x.split(sep)[-1].replace(".png", ""))
    ))
    status("Swapping in progress...")
    start_processing()
    status("Creating video...")
    create_video(video_name, fps, output_dir)
    status("Adding audio...")
    add_audio(output_dir, target_path, args['keep_frames'], args['output_file'])
    save_path = args['output_file'] if args['output_file'] else output_dir + "/" + video_name + ".mp4"
    print("\n\nVideo saved as:", save_path, "\n\n")
    status("Swap successful!")


if __name__ == "__main__":
    global status_label, window
    if args['source_img']:
        start()
        quit()
    window = tk.Tk()
<<<<<<< HEAD
    window.geometry("600x350")
=======
    window.geometry("600x400")
>>>>>>> fa76677a
    window.title("roop")

    # Contact information
    support_link = tk.Label(window, text="Support the project ^_^", fg="red", cursor="hand2")
    support_link.bind("<Button-1>", lambda e: webbrowser.open("https://github.com/sponsors/s0md3v"))
    support_link.pack()

    # Select a face button
    face_button = tk.Button(window, text="Select a face", command=select_face)
    face_button.pack(padx=10, pady=20)

    # Select a target button
    target_button = tk.Button(window, text="Select a target", command=select_target)
    target_button.pack(padx=10, pady=10)

    # FPS limit checkbox
    limit_fps = tk.IntVar()
    fps_checkbox = tk.Checkbutton(window, text="Limit FPS to 30", variable=limit_fps, command=toggle_fps_limit, font=("Arial", 8))
    fps_checkbox.pack()
    fps_checkbox.select()

    # Start button
    start_button = tk.Button(window, text="Start", bg="#f1c40f", command=lambda: [save_file(), start()])
    start_button.pack(padx=10, pady=20)

    # Status label
    status_label = tk.Label(window, width=340, text="Waiting for input...", bg="black", fg="#2ecc71")
    status_label.pack()

    window.mainloop()<|MERGE_RESOLUTION|>--- conflicted
+++ resolved
@@ -167,11 +167,7 @@
         start()
         quit()
     window = tk.Tk()
-<<<<<<< HEAD
     window.geometry("600x350")
-=======
-    window.geometry("600x400")
->>>>>>> fa76677a
     window.title("roop")
 
     # Contact information
